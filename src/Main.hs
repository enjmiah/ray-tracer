{-|
Interface for rendering images using the ray-tracer.
-}

{-# LANGUAGE BangPatterns #-}
{-# LANGUAGE TypeOperators #-}

module Main where

import Codec.Picture
import Data.Array.Repa (Z (..), (:.)(..))
import System.Console.GetOpt
import System.Environment (getArgs)
import Text.Read
import Unsafe.Coerce (unsafeCoerce)
import qualified Data.Array.Repa as R

import Scene (world, skyColor1, skyColor2)
import Trace


-- | Infinity
inf :: Floating a => a
inf = 1.0 / 0.0


-- | Render options
data Options = Options {
    -- | Number of anti-aliasing samples to take per pixel
    samples :: Int,
    -- | Maximum number of recursive bounces a ray is allowed before it is
    -- terminated
    maxBounces :: Int,
    -- | Output file
<<<<<<< HEAD
    output :: String,
    -- | Gamma correction
    gamma :: Double
=======
    output :: String
>>>>>>> d61b9f7c
} deriving (Show, Eq)

-- | Options to use when not overridden by the user
defaultOptions :: Options
defaultOptions = Options {
<<<<<<< HEAD
    samples=16, maxBounces=8, output="out.png", gamma = 2.2
=======
    samples=16, maxBounces=8, output="out.png"
>>>>>>> d61b9f7c
}


-- | Parse an option string into a positive integer.  Raises an error if such an
-- operation is not possible.
parsePositiveInt :: String -> String -> Int
parsePositiveInt str optName =
    case (readMaybe str :: Maybe Int) of
        Just x -> if x > 0 then x else error errorMsg
        Nothing -> error errorMsg
    where errorMsg = optName ++ " option must be a positive integer"

<<<<<<< HEAD
parsePositiveDouble :: String -> String -> Double
parsePositiveDouble str optName =
    case (readMaybe str :: Maybe Double) of
        Just x -> if x > 0.0 then x else error errorMsg
        Nothing -> error errorMsg
    where errorMsg = optName ++ " option must be a positive Double"    

=======
>>>>>>> d61b9f7c

-- | Available command-line options for our program.
options :: [OptDescr (Options -> Options)]
options = [
    Option "s" ["samples"]
           (ReqArg (\ ns opts -> opts { samples = parsePositiveInt ns "samples" })
                   "SAMPLES")
           "Number of anti-aliasing samples to take per pixel",
    Option "b" ["bounces"]
           (ReqArg (\ b opts -> opts { maxBounces = parsePositiveInt b "bounces" })
                   "BOUNCES")
           "Maximum number of recursive bounces a ray is allowed before it is terminated",
    Option "o" ["output"]
           (ReqArg (\ f opts -> opts { output = f }) "FILE")
<<<<<<< HEAD
           "Output file (should end in \"png\")",
    Option "g" ["gamma"]
            (ReqArg (\ g opts -> opts { gamma = parsePositiveDouble g "gamma" })
                   "BOUNCES")
           "Gamma correction applied to rendered image"
=======
           "Output file (should end in \"png\")"
>>>>>>> d61b9f7c
    ]


-- | Get image with true color pixels from manifest Repa array.
toImage :: R.Array R.U R.DIM2 Vec3 -> Image PixelRGB16
toImage a = generateImage gen width height
    where Z :. width :. height = R.extent a
          s = round . (max 0) . (min 0xffff)
          gen x y =
              let (red,green,blue) = a R.! (Z :. x :. y)
              in PixelRGB16 (s red) (s green) (s blue)


-- | Get ray from camera to point u v on image plane
getRay :: Camera -> Double -> Double -> RNG -> (Ray, RNG)
<<<<<<< HEAD
getRay (Camera lowl horz vert orig lensRad _ (u, v, _) ) s t rng =
=======
getRay (Camera lowl horz vert orig lensRad _ (u, v, _)) s t rng =
>>>>>>> d61b9f7c
    let ((randX, randY), newRng) = randomInUnitDisk rng
        offset = lensRad * randX .* u + lensRad * randY .* v
    in ((orig + offset, lowl + s .* horz + t .* vert - orig - offset), newRng)


-- | Render an image with the provided options (and scene)
render :: Options -> (Camera, [Primitive]) -> IO ()
render options world = do
    -- compute each pixel in //, stores in REPA array
    img <- R.computeUnboxedP (generateImgRepa world options)
    -- convert to Juicy Pixel ImageRGB16 and save it to disk as a PNG
    (savePngImage (output options) . ImageRGB16 . toImage) img


-- | Generate a REPA array of calculated pixel values.
-- The 'R.D' means the calculation is delayed until we call 'R.computeUnboxedP'
-- for parallel evaluation, or 'R.computeUnboxedS' for serial.
generateImgRepa :: (Camera, [Primitive]) -> Options -> R.Array R.D R.DIM2 Vec3
generateImgRepa !world !options =
    let (!camera, !primitives) = world
        (!nx, !ny) = size camera
    in R.fromFunction (Z :. nx :. ny) (calcPixelAt camera primitives options)


-- | Calculate the pixel value at x y in an image plane.
calcPixelAt :: Camera -> [Primitive] -> Options -> (Z :. Int :. Int) -> Vec3
calcPixelAt cam world options (Z :. x :. y) =
    let (_, ny) = size cam
        (red, green, blue) = aaSample cam world x (ny - y) options
    -- convert to an "integer" (will get rounded properly later)
<<<<<<< HEAD
    in (65534.99*(red ** (1.0 / (gamma options))), 65534.99*(green ** (1.0/(gamma options))), 65534.99*(blue ** (1.0/(gamma options))) )
=======
    in (65534.99*(sqrt red), 65534.99*(sqrt green), 65534.99*(sqrt blue))
>>>>>>> d61b9f7c


-- | Given a range of integer inputs, return integer outputs that appear to be
-- uncorrelated to the supplied inputs.  We use this function to generate
-- "random" seeds.
decorrelate :: Int -> Int
decorrelate x =
    -- very high-frequency sine works well here for producing "random-ness"
    unsafeCoerce (sin (fromIntegral (20000000000 * x) :: Double))


-- | Return an anti-aliased sample in linear colorspace.  The anti-aliased
-- sample is calculated as the average of several random samples.
aaSample :: Camera -> [Primitive] -> Int -> Int -> Options -> Vec3
aaSample cam world x y options =
    let ns = samples options
        (nx, _) = size cam
        sumColor =
            sum [randSample cam world x y options
                            (mkRNG (decorrelate (y*nx*ns + x*ns + s)))
                            | s <- [1..ns]]
    in (1 / fromIntegral ns) .* sumColor


-- | Return a sample in linear colorspace.  The position of the sample will be
-- randomly jittered slightly based on the RNG.
randSample :: Camera -> [Primitive] -> Int -> Int -> Options -> RNG -> Vec3
randSample cam world x y options rng =
    let (nx, ny) = size cam
        (xrand:yrand:newRng) = rng
        u   = ((fromIntegral x) + xrand) / (fromIntegral nx)
        v   = ((fromIntegral y) + yrand) / (fromIntegral ny)
        (ray, newRng2) = getRay cam u v newRng
    in intersect ray world (maxBounces options) newRng2


-- | Return the sky color in the direction of an outgoing ray.
skyColor :: Ray -> Vec3
skyColor ray =
    let (_, y, _) = normalize (direction ray)
        blend = 0.5 * (y + 1.0) -- map [-1, 1] to [0, 1]
    in (1 - blend) .* skyColor2 + blend .* skyColor1


-- | Traces a ray through a scene and produces color
intersect :: Ray -> [Primitive] -> Int -> RNG -> Vec3
intersect ray world maxBounces rng =
    case (hitInList ray 0.001 inf world) of
        Just record ->
            if maxBounces <= 0 then
                (0, 0, 0)
            else
                case (matHit record) ray record rng of
                    (Just (atten, scat), newRng) ->
                        atten * (intersect scat world (maxBounces - 1) newRng)
                    (Nothing, _) -> (0.0, 0.0, 0.0)
        Nothing -> skyColor ray


-- | Entry point for executable.
-- Follows structure of example in
-- http://hackage.haskell.org/package/base-4.12.0.0/docs/System-Console-GetOpt.html#t:ArgDescr
main :: IO ()
main = do
    let header = "Usage: ray-tracer [OPTION...]"
    argv <- getArgs
    case getOpt Permute options argv of
        (opts, _, []) ->
            do let options = (foldl (flip id) defaultOptions opts)
               putStrLn (show options)
               render options world
        (_, _, errs) ->
            ioError (userError (concat errs ++ usageInfo header options))<|MERGE_RESOLUTION|>--- conflicted
+++ resolved
@@ -32,23 +32,15 @@
     -- terminated
     maxBounces :: Int,
     -- | Output file
-<<<<<<< HEAD
     output :: String,
     -- | Gamma correction
     gamma :: Double
-=======
-    output :: String
->>>>>>> d61b9f7c
 } deriving (Show, Eq)
 
 -- | Options to use when not overridden by the user
 defaultOptions :: Options
 defaultOptions = Options {
-<<<<<<< HEAD
     samples=16, maxBounces=8, output="out.png", gamma = 2.2
-=======
-    samples=16, maxBounces=8, output="out.png"
->>>>>>> d61b9f7c
 }
 
 
@@ -61,16 +53,13 @@
         Nothing -> error errorMsg
     where errorMsg = optName ++ " option must be a positive integer"
 
-<<<<<<< HEAD
+
 parsePositiveDouble :: String -> String -> Double
 parsePositiveDouble str optName =
     case (readMaybe str :: Maybe Double) of
         Just x -> if x > 0.0 then x else error errorMsg
         Nothing -> error errorMsg
     where errorMsg = optName ++ " option must be a positive Double"    
-
-=======
->>>>>>> d61b9f7c
 
 -- | Available command-line options for our program.
 options :: [OptDescr (Options -> Options)]
@@ -85,15 +74,11 @@
            "Maximum number of recursive bounces a ray is allowed before it is terminated",
     Option "o" ["output"]
            (ReqArg (\ f opts -> opts { output = f }) "FILE")
-<<<<<<< HEAD
            "Output file (should end in \"png\")",
     Option "g" ["gamma"]
             (ReqArg (\ g opts -> opts { gamma = parsePositiveDouble g "gamma" })
                    "BOUNCES")
            "Gamma correction applied to rendered image"
-=======
-           "Output file (should end in \"png\")"
->>>>>>> d61b9f7c
     ]
 
 
@@ -109,11 +94,7 @@
 
 -- | Get ray from camera to point u v on image plane
 getRay :: Camera -> Double -> Double -> RNG -> (Ray, RNG)
-<<<<<<< HEAD
-getRay (Camera lowl horz vert orig lensRad _ (u, v, _) ) s t rng =
-=======
 getRay (Camera lowl horz vert orig lensRad _ (u, v, _)) s t rng =
->>>>>>> d61b9f7c
     let ((randX, randY), newRng) = randomInUnitDisk rng
         offset = lensRad * randX .* u + lensRad * randY .* v
     in ((orig + offset, lowl + s .* horz + t .* vert - orig - offset), newRng)
@@ -144,11 +125,8 @@
     let (_, ny) = size cam
         (red, green, blue) = aaSample cam world x (ny - y) options
     -- convert to an "integer" (will get rounded properly later)
-<<<<<<< HEAD
     in (65534.99*(red ** (1.0 / (gamma options))), 65534.99*(green ** (1.0/(gamma options))), 65534.99*(blue ** (1.0/(gamma options))) )
-=======
-    in (65534.99*(sqrt red), 65534.99*(sqrt green), 65534.99*(sqrt blue))
->>>>>>> d61b9f7c
+
 
 
 -- | Given a range of integer inputs, return integer outputs that appear to be
