--- conflicted
+++ resolved
@@ -16,11 +16,8 @@
 -- | type for most calculations in ray tracer 
 type Vec3 = (Double,Double,Double)
 
-<<<<<<< HEAD
+
 -- | Provide +, - for 'Vec3's
-=======
--- Provide +, - for 'Vec3's
->>>>>>> d61b9f7c
 instance (Num a, Num b, Num c) => Num (a, b, c) where
     (x1, y1, z1) + (x2, y2, z2) = (x1+x2, y1+y2, z1+z2)
     (x1, y1, z1) - (x2, y2, z2) = (x1-x2, y1-y2, z1-z2)
@@ -231,11 +228,8 @@
 ------------
 -- Camera --
 ------------
-<<<<<<< HEAD
+
 -- | Record type for camera location, orientation, view plane.
-=======
-
->>>>>>> d61b9f7c
 data Camera = Camera { lowl :: Vec3
                      , horz :: Vec3
                      , vert :: Vec3
